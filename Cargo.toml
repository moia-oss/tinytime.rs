--- conflicted
+++ resolved
@@ -15,13 +15,8 @@
 chrono = ["dep:chrono"]
 
 [dependencies]
-<<<<<<< HEAD
 chrono = { version = "0.4.39", features = ["alloc"], default-features = false, optional = true }
-rand = { version = "0.9.0", optional = true }
-=======
-chrono = "0.4.39"
 rand = { version = "0.9.0", features = ["thread_rng"], default-features = false, optional = true }
->>>>>>> cdf44130
 serde = { version = "1.0.218", features = ["derive"], default-features = false, optional = true }
 
 [dev-dependencies]
