[package]
name = "tinytime"
description = "Low overhead implementation of time-related concepts."
homepage = "https://github.com/moia-oss/tinytime.rs"
repository = "https://github.com/moia-oss/tinytime.rs"
documentation = "https://docs.rs/tinytime"
edition = "2021"
version = "0.9.0"
license = "MIT OR Apache-2.0"

[dependencies]
chrono = "0.4.23"
derive_more = "0.99.17"
lazy_static = "1.4.0"
regex = "1.7.1"
serde = { version = "1.0.152", features = ["derive"], default-features = false }
<<<<<<< HEAD
thiserror = "1.0.50"
=======
thiserror = "1.0.49"
>>>>>>> 04c5dc50

[dev-dependencies]
serde_test = "1.0.152"
serde_json = "1.0.91"<|MERGE_RESOLUTION|>--- conflicted
+++ resolved
@@ -14,11 +14,7 @@
 lazy_static = "1.4.0"
 regex = "1.7.1"
 serde = { version = "1.0.152", features = ["derive"], default-features = false }
-<<<<<<< HEAD
 thiserror = "1.0.50"
-=======
-thiserror = "1.0.49"
->>>>>>> 04c5dc50
 
 [dev-dependencies]
 serde_test = "1.0.152"
