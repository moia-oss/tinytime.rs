[package]
name = "tinytime"
description = "Low overhead implementation of time-related concepts."
homepage = "https://github.com/moia-oss/tinytime.rs"
repository = "https://github.com/moia-oss/tinytime.rs"
documentation = "https://docs.rs/tinytime"
edition = "2021"
version = "0.12.5"
license = "MIT OR Apache-2.0"

[features]
rand = ["dep:rand"]

[dependencies]
chrono = "0.4.31"
<<<<<<< HEAD
derive_more = { version = "1.0.0", features = ["deref", "from", "into", "not", "sum"] }
=======
derive_more = "1.0.0"
>>>>>>> 5941e26d
lazy_static = "1.4.0"
rand = { version = "0.8.5", optional = true }
regex = "1.10.2"
serde = { version = "1.0.193", features = ["derive"], default-features = false }
thiserror = "1.0.50"

[dev-dependencies]
serde_test = "1.0.176"
serde_json = "1.0.108"

[lints.rust]
macro_use_extern_crate = "warn"
meta_variable_misuse = "warn"
missing_copy_implementations = "warn"
missing_debug_implementations = "warn"
missing_docs = "allow" # TODO
single_use_lifetimes = "warn"
unreachable_pub = "warn"
unsafe_code = "deny"
unstable_features = "deny"
unused_crate_dependencies = "warn"
unused_extern_crates = "warn"
unused_import_braces = "warn"
unused_lifetimes = "warn"
unused_macro_rules = "warn"
unused_qualifications = "warn"
unused_results = "warn"
dead_code = "warn"
unused = { level = "warn", priority = -1 }

[lints.rustdoc]
broken_intra_doc_links = "deny"
missing_crate_level_docs = "warn"

[lints.clippy]
complexity = { level = "warn", priority = -1 }
correctness = { level = "deny", priority = -1 }
perf = { level = "warn", priority = -1 }
style = { level = "warn", priority = -1 }
suspicious = { level = "deny", priority = -1 }

cargo = { level = "allow", priority = -1 } # TODO
todo = "warn"

disallowed-types = "deny"
missing_const_for_fn = "warn"

allow_attributes = "deny"
allow_attributes_without_reason = "deny"

### Pedantic
pedantic = { level = "warn", priority = -1 }
missing_errors_doc = "allow" # TODO
cast_precision_loss = "allow"
cast_possible_truncation = "allow"
cast_lossless = "allow"
cast_possible_wrap = "allow"
cast_sign_loss = "allow"<|MERGE_RESOLUTION|>--- conflicted
+++ resolved
@@ -13,11 +13,7 @@
 
 [dependencies]
 chrono = "0.4.31"
-<<<<<<< HEAD
 derive_more = { version = "1.0.0", features = ["deref", "from", "into", "not", "sum"] }
-=======
-derive_more = "1.0.0"
->>>>>>> 5941e26d
 lazy_static = "1.4.0"
 rand = { version = "0.8.5", optional = true }
 regex = "1.10.2"
