#![allow(rustdoc::private_intra_doc_links)]
#![deny(rustdoc::broken_intra_doc_links)]
#![warn(clippy::disallowed_types)]

//! Low overhead implementation of time related concepts.
//!
//!  # Operator support
//!
//! ```no_run
//! # use tinytime::Duration;
//! # use tinytime::Time;
//! # use tinytime::TimeWindow;
//! # let mut time = Time::hours(3);
//! # let mut duration = Duration::minutes(4);
//! # let mut time_window = TimeWindow::new(Time::hours(2), Time::hours(3));
//! // | example                                       | left       | op | right    | result     |
//! // | ----------------------------------------------| ---------- | ---| -------- | ---------- |
//! let result: Duration = time - time;             // | Time       | -  | Time     | Duration   |
//! let result: Time = time + duration;             // | Time       | +  | Duration | Time       |
//! time += duration;                               // | Time       | += | Duration | Time       |
//! let result: Time = time - duration;             // | Time       | -  | Duration | Time       |
//! time -= duration;                               // | Time       | -= | Duration | Time       |
//! let result: Duration = duration + duration;     // | Duration   | +  | Duration | Duration   |
//! duration += duration;                           // | Duration   | += | Duration | Duration   |
//! let result: Duration = duration - duration;     // | Duration   | -  | Duration | Duration   |
//! duration -= duration;                           // | Duration   | -= | Duration | Duration   |
//! let result: Duration = duration * 1.0f64;       // | Duration   | *  | f64      | Duration   |
//! let result: Duration = 2.0f64 * duration;       // | f64        | *  | Duration | Duration   |
//! duration *= 2.0f64;                             // | Duration   | *= | f64      | Duration   |
//! let result: Duration = duration / 2.0f64;       // | Duration   | /  | f64      | Duration   |
//! duration /= 2.0f64;                             // | Duration   | /= | f64      | Duration   |
//! let result: Duration = duration * 7i64;         // | Duration   | *  | i64      | Duration   |
//! let result: Duration = 7i64 * duration;         // | i64        | *  | Duration | Duration   |
//! duration *= 7i64;                               // | Duration   | *= | i64      | Duration   |
//! let result: Duration = duration / 7i64;         // | Duration   | /  | i64      | Duration   |
//! duration /= 7i64;                               // | Duration   | /= | i64      | Duration   |
//! let result: f64 = duration / duration;          // | Duration   | /  | Duration | f64        |

//! ```
use core::fmt;
use std::cmp::max;
use std::cmp::min;
use std::cmp::Ordering;
use std::error::Error;
use std::fmt::{Debug, Formatter};
use std::fmt::Display;
use std::ops::Add;
use std::ops::AddAssign;
use std::ops::Div;
use std::ops::DivAssign;
use std::ops::Mul;
use std::ops::MulAssign;
use std::ops::Sub;
use std::ops::SubAssign;
use std::str::FromStr;

use chrono::format::DelayedFormat;
use chrono::format::StrftimeItems;
use chrono::DateTime;
use chrono::NaiveDateTime;
use derive_more::Deref;
use derive_more::From;
use derive_more::Into;
use derive_more::Neg;
use derive_more::Sum;
use lazy_static::lazy_static;
use regex::Regex;
use serde::de::Visitor;
use serde::Deserialize;
use serde::Serialize;
use thiserror::Error;

/// A point in time.
///
/// Low overhead time representation. Internally represented as milliseconds.
#[derive(
Eq, PartialEq, Hash, Ord, PartialOrd, Copy, Clone, Default, Serialize, Deref, From, Into,
)]
pub struct Time(i64);

impl Time {
    pub const MAX: Self = Self(i64::MAX);
    pub const EPOCH: Self = Self(0);

    const SECOND: Time = Time(1000);
    const MINUTE: Time = Time(60 * Self::SECOND.0);
    const HOUR: Time = Time(60 * Self::MINUTE.0);

    pub const fn millis(millis: i64) -> Self {
        Time(millis)
    }

    pub const fn seconds(seconds: i64) -> Self {
        Time::millis(seconds * Self::SECOND.0)
    }

    pub const fn minutes(minutes: i64) -> Self {
        Time::millis(minutes * Self::MINUTE.0)
    }

    pub const fn hours(hours: i64) -> Self {
        Time::millis(hours * Self::HOUR.0)
    }

    /// Returns an RFC 3339 and ISO 8601 date and time string such as
    /// 1996-12-19T16:39:57+00:00.
    ///
    /// Values above ~240148-08-31, such as `Time::MAX` are formatted as "∞"
    ///
    /// # Example
    ///
    /// ```
    /// use tinytime::Time;
    /// assert_eq!("∞", Time::MAX.to_rfc3339());
    /// ```
    pub fn to_rfc3339(self) -> String {
        self.format("%Y-%m-%dT%H:%M:%S+00:00").to_string()
    }

    /// The function format string is forwarded to
    /// [`chrono::NaiveDateTime::format()`]
    ///
    /// Values above ~240148-08-31, such as `Time::MAX` are formatted as "∞"
    ///
    /// # Example
    ///
    /// ```
    /// use tinytime::Time;
    /// assert_eq!("∞", Time::MAX.format("whatever").to_string());
    /// ```
    pub fn format<'a>(&self, fmt: &'a str) -> DelayedFormat<StrftimeItems<'a>> {
        let secs = self.0 / 1000;
        let nanos = (self.0 % 1000) * 1_000_000;
        // casting to u32 is safe here because it is guaranteed that the value is in
        // 0..1_000_000_000
        #[allow(clippy::cast_possible_truncation)]
            let nanos = if nanos.is_negative() {
            1_000_000_000 - nanos.unsigned_abs()
        } else {
            nanos.unsigned_abs()
        } as u32;

        let t = NaiveDateTime::from_timestamp_opt(secs, nanos);
        match t {
            None => DelayedFormat::new(None, None, StrftimeItems::new("∞")),
            Some(v) => v.format(fmt),
        }
    }

    /// Parses an RFC 3339 date and time string into a [Time] instance.
    ///
    /// The parsing is forwarded to [`chrono::DateTime::parse_from_rfc3339()`].
    /// Note that any time smaller than milliseconds is truncated.
    ///
    /// ## Example
    /// ```
    /// use tinytime::Duration;
    /// use tinytime::Time;
    /// assert_eq!(
    ///     Ok(Time::hours(2) + Duration::minutes(51) + Duration::seconds(7) + Duration::millis(123)),
    ///     Time::parse_from_rfc3339("1970-01-01T02:51:07.123999Z")
    /// );
    /// ```
    pub fn parse_from_rfc3339(s: &str) -> Result<Time, chrono::ParseError> {
        DateTime::parse_from_rfc3339(s)
            .map(|chrono_datetime| Time::millis(chrono_datetime.timestamp_millis()))
    }

    /// Returns the current time instance.
    ///
    /// Don't use this method to compare if the current time has passed a
    /// certain deadline.
    pub fn now() -> Time {
        Time::millis(chrono::Local::now().timestamp_millis())
    }

    pub fn as_millis(&self) -> i64 {
        self.0
    }

    /// Rounds time down to a step size
    ///
    /// # Examples
    ///
    /// ```
    /// # use tinytime::Duration;
    /// # use tinytime::Time;
    /// assert_eq!(
    ///     Time::minutes(7).round_down(Duration::minutes(5)),
    ///     Time::minutes(5)
    /// );
    /// assert_eq!(
    ///     Time::minutes(5).round_down(Duration::minutes(5)),
    ///     Time::minutes(5)
    /// );
    /// ```
    pub fn round_down(&self, step_size: Duration) -> Time {
        let time_milli = self.as_millis();
        let part = time_milli % step_size.as_millis().abs();
        Time::millis(time_milli - part)
    }

    /// Rounds time up to a step size
    ///
    /// # Examples
    ///
    /// ```
    /// # use tinytime::Duration;
    /// # use tinytime::Time;
    /// assert_eq!(
    ///     Time::minutes(7).round_up(Duration::minutes(5)),
    ///     Time::minutes(10)
    /// );
    /// assert_eq!(
    ///     Time::minutes(5).round_up(Duration::minutes(5)),
    ///     Time::minutes(5)
    /// );
    /// ```
    pub fn round_up(&self, step_size: Duration) -> Time {
        let time_milli = self.as_millis();
        let step_milli = step_size.as_millis().abs();
        let part = time_milli % step_milli;
        let remaining = (step_milli - part) % step_milli;
        Time::millis(time_milli + remaining)
    }

    /// Checked time duration substraction. Computes `self - rhs`, returning
    /// `None` if overflow occurred.
    ///
    /// # Examples
    /// ```
    /// # use tinytime::Duration;
    /// # use tinytime::Time;
    /// assert_eq!(
    ///     Time::minutes(8).checked_sub(Duration::minutes(5)),
    ///     Some(Time::minutes(3))
    /// );
    /// assert_eq!(Time::minutes(3).checked_sub(Duration::minutes(5)), None);
    /// assert_eq!(
    ///     Time::minutes(2).checked_sub(Duration::minutes(2)),
    ///     Some(Time::EPOCH)
    /// );
    /// ```
    pub fn checked_sub(&self, rhs: Duration) -> Option<Self> {
        // check for overflow
        if Time::EPOCH + rhs > *self {
            None
        } else {
            Some(*self - rhs)
        }
    }

    pub fn since_epoch(&self) -> Duration {
        Duration::millis(self.as_millis())
    }
}

impl Display for Time {
    fn fmt(&self, f: &mut fmt::Formatter<'_>) -> fmt::Result {
        let rfc3339_string = self.to_rfc3339();
        write!(f, "{rfc3339_string}")
    }
}

/// Allows deserializing from RFC 3339 strings and unsigned integers.
impl<'de> Deserialize<'de> for Time {
    fn deserialize<D>(deserializer: D) -> Result<Self, D::Error>
        where
            D: serde::Deserializer<'de>,
    {
        deserializer.deserialize_any(TimeVisitor)
    }
}

struct TimeVisitor;

impl<'de> Visitor<'de> for TimeVisitor {
    type Value = Time;

    fn expecting(&self, formatter: &mut std::fmt::Formatter) -> std::fmt::Result {
        formatter.write_str("either a Time newtype, an RFC 3339 string, or an unsigned integer indicating epoch milliseconds")
    }

    fn visit_str<E>(self, v: &str) -> Result<Self::Value, E>
        where
            E: serde::de::Error,
    {
        Time::parse_from_rfc3339(v).map_err(|e| E::custom(e.to_string()))
    }

    fn visit_u64<E>(self, v: u64) -> Result<Self::Value, E>
        where
            E: serde::de::Error,
    {
        i64::try_from(v)
            .map_err(|e| E::custom(e.to_string()))
            .map(Time::millis)
    }

    fn visit_newtype_struct<D>(self, deserializer: D) -> Result<Self::Value, D::Error>
        where
            D: serde::Deserializer<'de>,
    {
        // expecting an unsigned integer inside the newtype struct, but technically also
        // allowing strings
        deserializer.deserialize_newtype_struct("Time", Self)
    }
}

impl From<Time> for std::time::SystemTime {
    fn from(input: Time) -> Self {
        debug_assert!(
            input.0 >= 0,
            "cannot convert a negative Time instance {input:?} to std::time::SystemTime"
        );
        #[allow(clippy::cast_sign_loss)] // the debug_assert above should catch this case
        {
            std::time::UNIX_EPOCH + std::time::Duration::from_millis(input.0 as u64)
        }
    }
}

<<<<<<< HEAD
impl Debug for Time {
    fn fmt(&self, f: &mut Formatter<'_>) -> fmt::Result {
        let positive = self.0 >= 0;
        let mut total = if self.0 == i64::MIN {
            9223372036854775808usize
        } else {
            self.0.abs() as usize
        };
        let millis_part = total % 1000;
        total -= millis_part;
        let seconds_part = (total % (1000 * 60)) / 1000;
        total -= seconds_part;
        let minutes_part = (total % (1000 * 60 * 60)) / (1000 * 60);
        total -= minutes_part;
        let hours_part = total / (1000 * 60 * 60);
        if !positive {
            f.write_str("-")?;
        }
        write!(f, "{:02}:", hours_part)?;
        write!(f, "{:02}:", minutes_part)?;
        write!(f, "{:02}", seconds_part)?;
        if millis_part > 0 {
            write!(f, ".{:03}", millis_part)?;
        }
        Ok(())
    }
}

=======
>>>>>>> 04c5dc50
#[derive(Error, Debug, Eq, PartialEq)]
pub enum TimeWindowError {
    #[error("time window start is after end")]
    StartAfterEnd,
}

/// An interval or range of time: `[start,end)`.
/// Debug-asserts ensure that start <= end.
/// If compiled in release mode, the invariant of start <= end is maintained, by
/// correcting invalid use of the API (and setting end to start).
#[derive(Clone, Debug, Eq, PartialEq, Default, Copy, Serialize, Deserialize, From, Into, Hash)]
pub struct TimeWindow {
    start: Time,
    end: Time,
}

impl TimeWindow {
    /// Constructs a new [`TimeWindow`].
    /// `debug_asserts` that `start < end`. Sets end to `start` in release mode
    /// if `start > end`.
    pub fn new(start: Time, end: Time) -> Self {
        debug_assert!(start <= end);
        TimeWindow {
            start,
            end: end.max(start),
        }
    }

    /// Constructs a new [`TimeWindow`]. Validates that `start <= end` and
    /// returns an error if not.
    ///
    /// # Examples
    /// ```
    /// # use tinytime::{Duration, TimeWindowError};
    /// # use tinytime::Time;
    /// # use tinytime::TimeWindow;
    /// assert!(TimeWindow::new_checked(Time::hours(1), Time::hours(2)).is_ok());
    /// assert_eq!(
    ///     Err(TimeWindowError::StartAfterEnd),
    ///     TimeWindow::new_checked(Time::hours(2), Time::hours(1))
    /// );
    /// ```
    pub fn new_checked(start: Time, end: Time) -> Result<Self, TimeWindowError> {
        if start <= end {
            Ok(TimeWindow { start, end })
        } else {
            Err(TimeWindowError::StartAfterEnd)
        }
    }

    /// Returns [`TimeWindow`] with range [[`Time::EPOCH`], `end`)
    pub fn epoch_to(end: Time) -> Self {
        Self::new(Time::EPOCH, end)
    }

    pub fn from_minutes(a: i64, b: i64) -> Self {
        TimeWindow::new(Time::minutes(a), Time::minutes(b))
    }

    pub fn from_seconds(a: i64, b: i64) -> Self {
        TimeWindow::new(Time::seconds(a), Time::seconds(b))
    }

    /// Creates time window from start time and duration.
    /// # Examples
    ///
    /// ```
    /// # use tinytime::Duration;
    /// # use tinytime::Time;
    /// # use tinytime::TimeWindow;
    /// let mut x = TimeWindow::from_duration(Time::seconds(1), Duration::seconds(2));
    /// assert_eq!(Time::seconds(1), x.start());
    /// assert_eq!(Time::seconds(3), x.end());
    /// ```
    pub fn from_duration(start: Time, duration: Duration) -> Self {
        TimeWindow::new(start, start.add(duration))
    }

    /// Creates time window from duration and end time.
    /// # Examples
    ///
    /// ```
    /// # use tinytime::Duration;
    /// # use tinytime::Time;
    /// # use tinytime::TimeWindow;
    /// let mut x = TimeWindow::from_end(Duration::seconds(2), Time::seconds(3));
    /// assert_eq!(Time::seconds(1), x.start());
    /// assert_eq!(Time::seconds(3), x.end());
    /// ```
    pub fn from_end(duration: Duration, end: Time) -> Self {
        TimeWindow::new(end.sub(duration), end)
    }

    pub const fn instant(time: Time) -> Self {
        TimeWindow {
            start: time,
            end: time,
        }
    }

    pub fn widest() -> Self {
        TimeWindow {
            start: Time::EPOCH,
            end: Time::EPOCH + Duration::MAX,
        }
    }

    pub fn instant_seconds(seconds: i64) -> Self {
        TimeWindow::from_seconds(seconds, seconds)
    }

    pub const fn start(&self) -> Time {
        self.start
    }

    pub const fn end(&self) -> Time {
        self.end
    }

    pub fn duration(&self) -> Duration {
        self.end - self.start
    }

    pub fn with_new_start(self, start: Time) -> TimeWindow {
        TimeWindow::new(start, self.end)
    }

    pub fn with_new_end(self, end: Time) -> TimeWindow {
        TimeWindow::new(self.start, end)
    }

    /// Extends time window start to the given value. Is a No-Op when given
    /// value isn't earlier than current time window start.
    /// Returns by which duration the start was moved.
    /// # Examples
    ///
    /// ```
    /// # use tinytime::Duration;
    /// # use tinytime::Time;
    /// # use tinytime::TimeWindow;
    /// let mut x = TimeWindow::from_seconds(4, 5);
    /// assert_eq!(Some(Duration::seconds(1)), x.extend_start(Time::seconds(3)));
    /// assert_eq!(Time::seconds(3), x.start());
    /// assert_eq!(None, x.extend_start(Time::seconds(6)));
    /// assert_eq!(Time::seconds(3), x.start());
    /// ```
    pub fn extend_start(&mut self, new_start: Time) -> Option<Duration> {
        (new_start < self.start).then(|| {
            let diff = self.start - new_start;
            *self = self.with_new_start(new_start);
            diff
        })
    }

    /// Extends time window end to the given value. Is a No-Op when given value
    /// isn't greater than current time window end.
    /// Returns by which duration the deadline was extended.
    /// # Examples
    ///
    /// ```
    /// # use tinytime::Duration;
    /// # use tinytime::Time;
    /// # use tinytime::TimeWindow;
    /// let mut x = TimeWindow::from_seconds(1, 2);
    /// assert_eq!(Some(Duration::seconds(1)), x.extend_end(Time::seconds(3)));
    /// assert_eq!(Time::seconds(3), x.end());
    /// assert_eq!(None, x.extend_end(Time::EPOCH));
    /// assert_eq!(Time::seconds(3), x.end());
    /// ```
    pub fn extend_end(&mut self, new_end: Time) -> Option<Duration> {
        (new_end > self.end).then(|| {
            let diff = new_end - self.end;
            *self = self.with_new_end(new_end);
            diff
        })
    }

    /// Extends time window start by the given duration.
    ///
    /// # Examples
    ///
    /// ```
    /// # use tinytime::Duration;
    /// # use tinytime::Time;
    /// # use tinytime::TimeWindow;
    /// let x = TimeWindow::from_seconds(8, 9);
    /// let y = x.extend_start_by(Duration::seconds(3));
    /// assert_eq!(Time::seconds(5), y.start());
    /// ```
    pub fn extend_start_by(&self, duration: Duration) -> TimeWindow {
        TimeWindow {
            start: self.start - duration,
            end: self.end,
        }
    }

    /// Extends time window end by the given duration.
    ///
    /// # Examples
    ///
    /// ```
    /// # use tinytime::Duration;
    /// # use tinytime::Time;
    /// # use tinytime::TimeWindow;
    /// let x = TimeWindow::from_seconds(1, 2);
    /// let y = x.extend_end_by(Duration::seconds(3));
    /// assert_eq!(Time::seconds(5), y.end());
    /// ```
    pub fn extend_end_by(&self, duration: Duration) -> TimeWindow {
        TimeWindow {
            start: self.start,
            end: self.end + duration,
        }
    }

    /// Postpones the time window start to the given value. Is a No-Op when
    /// given value isn't greater than current time window start. Will never
    /// postpone the start past the end of the time window.
    /// # Examples
    ///
    /// ```
    /// # use tinytime::Time;
    /// # use tinytime::TimeWindow;
    /// let mut x = TimeWindow::from_seconds(1, 3);
    /// x.shrink_towards_end(Time::EPOCH);
    /// assert_eq!(Time::seconds(1), x.start());
    /// x.shrink_towards_end(Time::seconds(2));
    /// assert_eq!(Time::seconds(2), x.start());
    /// x.shrink_towards_end(Time::seconds(4));
    /// assert_eq!(Time::seconds(3), x.start());
    /// ```
    pub fn shrink_towards_end(&mut self, new_start: Time) {
        if new_start > self.start {
            if new_start > self.end {
                *self = self.with_new_start(self.end);
            } else {
                *self = self.with_new_start(new_start);
            }
        }
    }

    /// Prepones the time window end to the given value. May be a No-Op.
    /// Will never prepone the end more than to the start of the time window.
    /// # Examples
    ///
    /// ```
    /// # use tinytime::Time;
    /// # use tinytime::TimeWindow;
    /// let mut x = TimeWindow::from_seconds(1, 3);
    /// x.shrink_towards_start(Time::seconds(4));
    /// assert_eq!(Time::seconds(3), x.end());
    /// x.shrink_towards_start(Time::seconds(2));
    /// assert_eq!(Time::seconds(2), x.end());
    /// x.shrink_towards_start(Time::EPOCH);
    /// assert_eq!(Time::seconds(1), x.end());
    /// ```
    pub fn shrink_towards_start(&mut self, new_end: Time) {
        if new_end < self.end {
            if new_end < self.start {
                *self = self.with_new_end(self.start);
            } else {
                *self = self.with_new_end(new_end);
            }
        }
    }

    /// Postpones the time window start so that the new duration matches the
    /// given value. Is a No-Op if the new duration is smaller than the
    /// current one. Negative durations set the result time window size to
    /// zero.
    ///
    /// # Examples
    /// ```
    /// # use tinytime::Duration;
    /// # use tinytime::TimeWindow;
    /// let x = TimeWindow::from_seconds(1, 3);
    /// assert_eq!(
    ///     TimeWindow::from_seconds(3, 3),
    ///     x.shrink_towards_end_to(Duration::seconds(-1))
    /// );
    /// assert_eq!(
    ///     TimeWindow::from_seconds(3, 3),
    ///     x.shrink_towards_end_to(Duration::seconds(0))
    /// );
    /// assert_eq!(
    ///     TimeWindow::from_seconds(2, 3),
    ///     x.shrink_towards_end_to(Duration::seconds(1))
    /// );
    /// assert_eq!(
    ///     TimeWindow::from_seconds(1, 3),
    ///     x.shrink_towards_end_to(Duration::seconds(5))
    /// );
    /// ```
    pub fn shrink_towards_end_to(self, new_duration: Duration) -> TimeWindow {
        let duration = new_duration
            .min(self.duration()) // Resize only if new duration is smaller than the current one
            .max(Duration::ZERO); // Make sure the new duration is non-negative

        TimeWindow::from_end(duration, self.end)
    }

    /// Prepones the time window end so that the new duration matches the given
    /// value. Is a No-Op if the new duration is smaller than the current
    /// one. Negative durations set the result time window size to zero.
    ///
    /// # Examples
    /// ```
    /// # use tinytime::Duration;
    /// # use tinytime::TimeWindow;
    /// let x = TimeWindow::from_seconds(1, 3);
    /// assert_eq!(
    ///     TimeWindow::from_seconds(1, 1),
    ///     x.shrink_towards_start_to(Duration::seconds(-1))
    /// );
    /// assert_eq!(
    ///     TimeWindow::from_seconds(1, 1),
    ///     x.shrink_towards_start_to(Duration::seconds(0))
    /// );
    /// assert_eq!(
    ///     TimeWindow::from_seconds(1, 2),
    ///     x.shrink_towards_start_to(Duration::seconds(1))
    /// );
    /// assert_eq!(
    ///     TimeWindow::from_seconds(1, 3),
    ///     x.shrink_towards_start_to(Duration::seconds(5))
    /// );
    /// ```
    pub fn shrink_towards_start_to(self, new_duration: Duration) -> TimeWindow {
        let duration = new_duration
            .min(self.duration()) // Resize only if new duration is smaller than the current one
            .max(Duration::ZERO); // Make sure the new duration is non-negative

        TimeWindow::from_duration(self.start, duration)
    }

    /// Returns true if this time window contains the given time.
    /// # Examples
    ///
    /// ```
    /// # use tinytime::{Time, TimeWindow};
    /// let mut x = TimeWindow::from_seconds(5, 10);
    /// assert!(!x.contains(Time::seconds(4)));
    /// assert!(x.contains(Time::seconds(5)));
    /// assert!(x.contains(Time::seconds(7)));
    /// assert!(x.contains(Time::seconds(10)));
    /// assert!(!x.contains(Time::seconds(11)));
    /// ```
    pub fn contains(&self, that: Time) -> bool {
        self.start <= that && that <= self.end
    }

    /// Returns true if this time window overlaps with another one
    /// # Examples
    ///
    /// ```
    /// # use tinytime::TimeWindow;
    /// let mut x = TimeWindow::from_seconds(5, 10);
    /// assert!(x.overlaps(&TimeWindow::from_seconds(5, 10)));
    /// assert!(x.overlaps(&TimeWindow::from_seconds(3, 12)));
    /// assert!(x.overlaps(&TimeWindow::from_seconds(6, 9)));
    /// assert!(x.overlaps(&TimeWindow::from_seconds(6, 12)));
    /// assert!(x.overlaps(&TimeWindow::from_seconds(3, 9)));
    /// assert!(!x.overlaps(&TimeWindow::from_seconds(1, 4)));
    /// assert!(!x.overlaps(&TimeWindow::from_seconds(1, 5)));
    /// assert!(!x.overlaps(&TimeWindow::from_seconds(10, 15)));
    /// assert!(!x.overlaps(&TimeWindow::from_seconds(11, 15)));
    /// ```
    pub fn overlaps(&self, that: &TimeWindow) -> bool {
        self.start < that.end && that.start < self.end
    }

    /// Returns time window that is an intersection between this time window and
    /// another one. Returns None if time windows don't overlap.
    /// # Examples
    ///
    /// ```
    /// # use tinytime::TimeWindow;
    /// let x = TimeWindow::from_seconds(5, 10);
    /// assert_eq!(
    ///     Some(TimeWindow::from_seconds(5, 10)),
    ///     x.intersect(&TimeWindow::from_seconds(5, 10)),
    ///     "time windows are equal"
    /// );
    /// assert_eq!(
    ///     Some(TimeWindow::from_seconds(5, 10)),
    ///     x.intersect(&TimeWindow::from_seconds(3, 12)),
    ///     "that contains x"
    /// );
    /// assert_eq!(
    ///     Some(TimeWindow::from_seconds(6, 9)),
    ///     x.intersect(&TimeWindow::from_seconds(6, 9)),
    ///     "x contains that"
    /// );
    /// assert_eq!(
    ///     Some(TimeWindow::from_seconds(6, 10)),
    ///     x.intersect(&TimeWindow::from_seconds(6, 12))
    /// );
    /// assert_eq!(
    ///     Some(TimeWindow::from_seconds(5, 9)),
    ///     x.intersect(&TimeWindow::from_seconds(3, 9))
    /// );
    /// assert_eq!(
    ///     None,
    ///     x.intersect(&TimeWindow::from_seconds(1, 4)),
    ///     "that is before x"
    /// );
    /// assert_eq!(
    ///     Some(TimeWindow::from_seconds(5, 5)),
    ///     x.intersect(&TimeWindow::from_seconds(1, 5)),
    ///     "single-point intersection"
    /// );
    /// assert_eq!(
    ///     Some(TimeWindow::from_seconds(10, 10)),
    ///     x.intersect(&TimeWindow::from_seconds(10, 15)),
    ///     "single-point intersection"
    /// );
    /// assert_eq!(
    ///     None,
    ///     x.intersect(&TimeWindow::from_seconds(11, 15)),
    ///     "that is after x"
    /// );
    /// ```
    pub fn intersect(&self, that: &TimeWindow) -> Option<TimeWindow> {
        let start = max(self.start, that.start);
        let end = min(self.end, that.end);
        (start <= end).then(|| TimeWindow::new(start, end))
    }

    /// Shifts this time window by `duration` into the future. Affects both
    /// `start` and `end` equally.
    ///
    /// # Examples
    ///
    /// ```
    /// # use tinytime::TimeWindow;
    /// # use tinytime::Duration;
    /// # use tinytime::Time;
    /// let mut tw = TimeWindow::new(Time::EPOCH, Time::minutes(15));
    /// // shift to the future
    /// tw.shift(Duration::minutes(30));
    /// assert_eq!(TimeWindow::new(Time::minutes(30), Time::minutes(45)), tw);
    /// // shift into the past
    /// tw.shift(-Duration::minutes(15));
    /// assert_eq!(TimeWindow::new(Time::minutes(15), Time::minutes(30)), tw);
    /// ```
    pub fn shift(&mut self, duration: Duration) {
        self.start += duration;
        self.end += duration;
    }
}

/// A duration of time.
///
/// Duration can be negative. Internally duration is represented as
/// milliseconds.
#[derive(
Eq,
PartialEq,
Ord,
PartialOrd,
Copy,
Clone,
Debug,
Default,
Hash,
Serialize,
Deref,
From,
Into,
Sum,
Neg,
)]
pub struct Duration(i64);

impl Duration {
    pub const ZERO: Self = Self(0_i64);
    pub const MAX: Self = Self(i64::MAX);

    const SECOND: Duration = Duration(1000);
    const MINUTE: Duration = Duration(60 * Self::SECOND.0);
    const HOUR: Duration = Duration(60 * Self::MINUTE.0);

    /// Create a duration instance from hours
    pub const fn hours(hours: i64) -> Self {
        Duration(hours * Self::HOUR.0)
    }

    /// Create a duration instance from minutes.
    pub const fn minutes(minutes: i64) -> Self {
        Duration(minutes * Self::MINUTE.0)
    }

    /// Create a duration instance from seconds.
    pub const fn seconds(seconds: i64) -> Self {
        Duration(seconds * Self::SECOND.0)
    }

    /// Create a duration instance from ms.
    pub const fn millis(ms: i64) -> Self {
        Duration(ms)
    }

    pub fn abs(&self) -> Self {
        if self >= &Duration::ZERO {
            *self
        } else {
            -*self
        }
    }
    /// Returns the number of whole milliseconds in the Duration instance.
    pub fn as_millis(&self) -> i64 {
        self.0
    }

    /// Returns the number of non-negative whole milliseconds in the Duration
    /// instance.
    pub fn as_millis_unsigned(&self) -> u64 {
        #[allow(clippy::cast_sign_loss)]
        {
            max(self.0, 0) as u64
        }
    }

    /// Returns the number of whole seconds in the Duration instance.
    pub const fn as_seconds(&self) -> i64 {
        self.0 / Self::SECOND.0
    }

    /// Returns the number of non-negative whole seconds in the Duration
    /// instance.
    pub fn as_seconds_unsigned(&self) -> u64 {
        #[allow(clippy::cast_sign_loss)]
        {
            max(0, self.0 / 1000) as u64
        }
    }

    /// Returns the number of whole minutes in the Duration instance.
    pub const fn as_minutes(&self) -> i64 {
        self.0 / Self::MINUTE.0
    }

    /// Returns true if duration is `>= 0`.
    pub const fn is_non_negative(&self) -> bool {
        self.0 >= 0
    }

    /// Returns true if duration is `> 0`.
    pub const fn is_positive(&self) -> bool {
        self.0 > 0
    }
}

/// Allows deserializing from strings, unsigned integers, and signed integers.
impl<'de> Deserialize<'de> for Duration {
    fn deserialize<D>(deserializer: D) -> Result<Self, D::Error>
        where
            D: serde::Deserializer<'de>,
    {
        deserializer.deserialize_any(DurationVisitor)
    }
}

impl PartialEq<std::time::Duration> for Duration {
    fn eq(&self, other: &std::time::Duration) -> bool {
        (u128::from(self.as_millis_unsigned())).eq(&other.as_millis())
    }
}

impl PartialOrd<std::time::Duration> for Duration {
    fn partial_cmp(&self, other: &std::time::Duration) -> Option<Ordering> {
        (u128::from(self.as_millis_unsigned())).partial_cmp(&other.as_millis())
    }
}

struct DurationVisitor;

impl<'de> Visitor<'de> for DurationVisitor {
    type Value = Duration;

    fn expecting(&self, formatter: &mut std::fmt::Formatter) -> std::fmt::Result {
        formatter.write_str(
            "either a Duration newtype, an (signed or unsigned) integer indicating milliseconds, or a duration string",
        )
    }

    fn visit_str<E>(self, v: &str) -> Result<Self::Value, E>
        where
            E: serde::de::Error,
    {
        Duration::from_str(v).map_err(|e| E::custom(e.to_string()))
    }

    fn visit_u64<E>(self, v: u64) -> Result<Self::Value, E>
        where
            E: serde::de::Error,
    {
        i64::try_from(v)
            .map_err(|e| E::custom(e.to_string()))
            .map(Duration::millis)
    }

    fn visit_i64<E>(self, v: i64) -> Result<Self::Value, E>
        where
            E: serde::de::Error,
    {
        Ok(Duration::millis(v))
    }

    fn visit_newtype_struct<D>(self, deserializer: D) -> Result<Self::Value, D::Error>
        where
            D: serde::Deserializer<'de>,
    {
        // expecting a signed integer inside the newtype struct, but technically also
        // allowing strings and signed integers
        deserializer.deserialize_newtype_struct("Duration", Self)
    }
}

impl Display for Duration {
    fn fmt(&self, f: &mut fmt::Formatter<'_>) -> fmt::Result {
        if self.0 == 0 {
            return write!(f, "0ms");
        }
        let mut string = String::new();
        if self.0 < 0 {
            string.push('-');
        }
        let abs = self.0.abs();
        let ms = abs % 1000;
        let s = (abs / 1000) % 60;
        let m = (abs / 60000) % 60;
        let h = abs / (60 * 60 * 1000);

        if h > 0 {
            string.push_str(&h.to_string());
            string.push('h');
        }
        if m > 0 {
            string.push_str(&m.to_string());
            string.push('m');
        }
        if s > 0 {
            string.push_str(&s.to_string());
            string.push('s');
        }
        if ms > 0 {
            string.push_str(&ms.to_string());
            string.push_str("ms");
        }

        write!(f, "{string}")
    }
}

impl From<f64> for Duration {
    fn from(num: f64) -> Self {
        #[allow(clippy::cast_possible_truncation)]
        {
            Duration::millis(num.round() as i64)
        }
    }
}

impl TryFrom<Duration> for Time {
    type Error = &'static str;
    fn try_from(duration: Duration) -> Result<Self, Self::Error> {
        if duration.is_non_negative() {
            Ok(Time::millis(duration.as_millis()))
        } else {
            Err("Duration cannot be negative.")
        }
    }
}

impl From<Duration> for f64 {
    fn from(num: Duration) -> Self {
        num.0 as f64
    }
}

/////////////////////////////
// OPERATORS FOR TIME      //
/////////////////////////////

impl Sub<Time> for Time {
    type Output = Duration;

    fn sub(self, rhs: Time) -> Self::Output {
        debug_assert!(
            self.0.checked_sub(rhs.0).is_some(),
            "overflow detected: {self:?} - {rhs:?}"
        );
        Duration(self.0 - rhs.0)
    }
}

impl Add<Duration> for Time {
    type Output = Time;

    fn add(self, rhs: Duration) -> Self::Output {
        debug_assert!(
            self.0.checked_add(rhs.0).is_some(),
            "overflow detected: {self:?} + {rhs:?}"
        );
        Time(self.0 + rhs.0)
    }
}

impl AddAssign<Duration> for Time {
    fn add_assign(&mut self, rhs: Duration) {
        debug_assert!(
            self.0.checked_add(rhs.0).is_some(),
            "overflow detected: {self:?} += {rhs:?}"
        );
        self.0 += rhs.0;
    }
}

impl Sub<Duration> for Time {
    type Output = Time;

    fn sub(self, rhs: Duration) -> Self::Output {
        debug_assert!(
            self.0.checked_sub(rhs.0).is_some(),
            "overflow detected: {self:?} - {rhs:?}"
        );
        Time(self.0 - rhs.0)
    }
}

impl SubAssign<Duration> for Time {
    fn sub_assign(&mut self, rhs: Duration) {
        debug_assert!(
            self.0.checked_sub(rhs.0).is_some(),
            "overflow detected: {self:?} -= {rhs:?}"
        );
        self.0 -= rhs.0
    }
}

/////////////////////////////
// OPERATORS FOR DURATION  //
/////////////////////////////

impl Add<Duration> for Duration {
    type Output = Duration;

    fn add(self, rhs: Duration) -> Self::Output {
        debug_assert!(
            self.0.checked_add(rhs.0).is_some(),
            "overflow detected: {self:?} + {rhs:?}"
        );
        Duration(self.0 + rhs.0)
    }
}

impl AddAssign<Duration> for Duration {
    fn add_assign(&mut self, rhs: Duration) {
        debug_assert!(
            self.0.checked_add(rhs.0).is_some(),
            "overflow detected: {self:?} += {rhs:?}"
        );
        self.0 += rhs.0;
    }
}

impl Sub<Duration> for Duration {
    type Output = Duration;

    fn sub(self, rhs: Duration) -> Self::Output {
        debug_assert!(
            self.0.checked_sub(rhs.0).is_some(),
            "overflow detected: {self:?} - {rhs:?}"
        );
        Duration(self.0 - rhs.0)
    }
}

impl SubAssign<Duration> for Duration {
    fn sub_assign(&mut self, rhs: Duration) {
        debug_assert!(
            self.0.checked_sub(rhs.0).is_some(),
            "overflow detected: {self:?} -= {rhs:?}"
        );
        self.0 -= rhs.0;
    }
}

impl Mul<f64> for Duration {
    type Output = Duration;

    fn mul(self, rhs: f64) -> Self::Output {
        #[allow(clippy::cast_possible_truncation)]
        {
            Duration((self.0 as f64 * rhs).round() as i64)
        }
    }
}

impl Mul<Duration> for f64 {
    type Output = Duration;

    fn mul(self, rhs: Duration) -> Self::Output {
        rhs * self
    }
}

impl MulAssign<f64> for Duration {
    fn mul_assign(&mut self, rhs: f64) {
        #[allow(clippy::cast_possible_truncation)]
        {
            self.0 = (self.0 as f64 * rhs).round() as i64;
        }
    }
}

// Returns rounded Duration
impl Div<f64> for Duration {
    type Output = Duration;

    fn div(self, rhs: f64) -> Self::Output {
        debug_assert_ne!(
            rhs, 0.0,
            "Dividing by zero results in INF. This is probably not what you want."
        );
        #[allow(clippy::cast_possible_truncation)]
        {
            Duration((self.0 as f64 / rhs).round() as i64)
        }
    }
}

impl DivAssign<f64> for Duration {
    fn div_assign(&mut self, rhs: f64) {
        #[allow(clippy::cast_possible_truncation)]
        {
            self.0 = (self.0 as f64 / rhs).round() as i64;
        }
    }
}

impl Mul<i64> for Duration {
    type Output = Duration;

    fn mul(self, rhs: i64) -> Self::Output {
        debug_assert!(
            self.0.checked_mul(rhs).is_some(),
            "overflow detected: {self:?} * {rhs:?}"
        );
        Duration(self.0 * rhs)
    }
}

impl Mul<Duration> for i64 {
    type Output = Duration;

    fn mul(self, rhs: Duration) -> Self::Output {
        rhs * self
    }
}

impl MulAssign<i64> for Duration {
    fn mul_assign(&mut self, rhs: i64) {
        debug_assert!(
            self.0.checked_mul(rhs).is_some(),
            "overflow detected: {self:?} *= {rhs:?}"
        );
        self.0 *= rhs
    }
}

impl Div<i64> for Duration {
    type Output = Duration;

    fn div(self, rhs: i64) -> Self::Output {
        // forward to the float implementation
        self / rhs as f64
    }
}

impl DivAssign<i64> for Duration {
    fn div_assign(&mut self, rhs: i64) {
        // forward to the float implementation
        self.div_assign(rhs as f64)
    }
}

impl Div<Duration> for Duration {
    type Output = f64;

    fn div(self, rhs: Duration) -> Self::Output {
        debug_assert_ne!(
            rhs,
            Duration::ZERO,
            "Dividing by zero results in INF. This is probably not what you want."
        );
        self.0 as f64 / rhs.0 as f64
    }
}

impl From<Duration> for std::time::Duration {
    fn from(input: Duration) -> Self {
        debug_assert!(
            input.is_non_negative(),
            "Negative Duration {input} cannot be converted to std::time::Duration"
        );
        #[allow(clippy::cast_sign_loss)] // caught by the debug_assert above
            let secs = (input.0 / 1000) as u64;
        // casting to u32 is safe here because it is guaranteed that the value is in
        // 0..1_000_000_000. The sign loss is caught by the debug_assert above.
        #[allow(clippy::cast_possible_truncation, clippy::cast_sign_loss)]
            let nanos = ((input.0 % 1000) * 1_000_000) as u32;
        std::time::Duration::new(secs, nanos)
    }
}

impl From<std::time::Duration> for Duration {
    fn from(input: std::time::Duration) -> Self {
        debug_assert!(
            i64::try_from(input.as_millis()).is_ok(),
            "Input std::time::Duration ({input:?}) is too large to be converted to tinytime::Duration"
        );
        #[allow(clippy::cast_possible_truncation)]
        Duration::millis(input.as_millis() as i64)
    }
}

/// Parses Duration from str
///
/// # Example
/// ```
/// # use tinytime::Duration;
/// # use std::str::FromStr;
/// assert_eq!(Duration::millis(2), Duration::from_str("2ms").unwrap());
/// assert_eq!(Duration::seconds(3), Duration::from_str("3s").unwrap());
/// assert_eq!(Duration::minutes(4), Duration::from_str("4m").unwrap());
/// assert_eq!(Duration::hours(5), Duration::from_str("5h").unwrap());
///
/// assert_eq!(
///     Duration::hours(5) + Duration::minutes(2),
///     Duration::from_str("5h2m").unwrap()
/// );
/// assert_eq!(
///     Duration::hours(5) + Duration::minutes(2) + Duration::millis(1123),
///     Duration::from_str("5h2m1s123ms").unwrap()
/// );
/// assert_eq!(
///     Duration::seconds(5) - Duration::minutes(2),
///     Duration::from_str("-1m55s").unwrap()
/// );
/// ```
impl FromStr for Duration {
    type Err = DurationParseError;

    fn from_str(seconds: &str) -> Result<Self, Self::Err> {
        lazy_static! {
            static ref RE: Regex = Regex::new(REGEX).unwrap();
        }
        let captures = RE
            .captures(seconds)
            .ok_or(DurationParseError::UnrecognizedFormat)?;
        let mut duration = Duration::ZERO;
        if let Some(h) = captures.name("h") {
            duration += Duration::hours(h.as_str().parse::<i64>().unwrap());
        }
        if let Some(m) = captures.name("m") {
            duration += Duration::minutes(m.as_str().parse::<i64>().unwrap());
        }
        if let Some(s) = captures.name("s") {
            duration += Duration::seconds(s.as_str().parse::<i64>().unwrap());
        }
        if let Some(ms) = captures.name("ms") {
            duration += Duration::millis(ms.as_str().parse::<i64>().unwrap());
        }
        if captures.name("sign").is_some() {
            duration *= -1;
        }
        Ok(duration)
    }
}

#[derive(Debug)]
pub enum DurationParseError {
    UnrecognizedFormat,
}

impl Error for DurationParseError {}

impl Display for DurationParseError {
    fn fmt(&self, f: &mut fmt::Formatter<'_>) -> fmt::Result {
        write!(
            f,
            "Unrecognized Duration format, valid examples are '2h3s', '1m', '1h3m5s700ms'"
        )
    }
}

const REGEX: &str = r"^(?P<sign>-)?((?P<h>\d+)h)?((?P<m>\d+)m)?((?P<s>\d+)s)?((?P<ms>\d+)ms)?$";

#[cfg(test)]
mod time_test {
    use serde_test::assert_de_tokens;
    use serde_test::Token;

    use crate::Duration;
    use crate::Time;

    #[test]
    fn test_display() {
        struct TestCase {
            name: &'static str,
            input: Time,
            expected: String,
        }
        let tests = vec![
            TestCase {
                name: "EPOCH",
                input: Time::EPOCH,
                expected: "1970-01-01T00:00:00+00:00".to_string(),
            },
            TestCase {
                name: "i16::MAX + 1",
                input: Time::seconds(i64::from(i16::MAX) + 1),
                expected: "1970-01-01T09:06:08+00:00".to_string(),
            },
            TestCase {
                name: "i32::MAX + 1",
                input: Time::seconds(i64::from(i32::MAX) + 1),
                expected: "2038-01-19T03:14:08+00:00".to_string(),
            },
            TestCase {
                name: "u32::MAX + 1",
                input: Time::seconds(i64::from(u32::MAX) + 1),
                expected: "2106-02-07T06:28:16+00:00".to_string(),
            },
            TestCase {
                name: "very large",
                input: Time::seconds(i64::from(i32::MAX) * 3500),
                expected: "+240148-08-31T19:28:20+00:00".to_string(),
            },
            TestCase {
                name: "MAX",
                input: Time::MAX,
                expected: "∞".to_string(),
            },
            TestCase {
                name: "i16::MIN",
                input: Time::seconds(i64::from(i16::MIN)),
                expected: "1969-12-31T14:53:52+00:00".to_string(),
            },
            TestCase {
                name: "i64::MIN",
                input: Time::millis(i64::MIN),
                expected: "∞".to_string(),
            },
        ];
        for test in tests {
            assert_eq!(
                test.expected,
                test.input.to_rfc3339(),
                "to_rfc3339 failed for test '{}'",
                test.name
            );
            assert_eq!(
                test.expected,
                test.input.format("%Y-%m-%dT%H:%M:%S+00:00").to_string(),
                "format failed for test '{}'",
                test.name
            );
        }
    }

    #[test]
    fn test_debug() {
        struct TestCase {
            name: &'static str,
            input: Time,
            expected: String,
        }
        let tests = vec![
            TestCase {
                name: "EPOCH",
                input: Time::EPOCH,
                expected: "00:00:00".to_string(),
            },
            TestCase {
                name: "i16::MAX + 1",
                input: Time::seconds(i64::from(i16::MAX) + 1),
                expected: "09:06:08".to_string(),
            },
            TestCase {
                name: "i32::MAX + 1",
                input: Time::seconds(i64::from(i32::MAX) + 1),
                expected: "596523:14:08".to_string(),
            },
            TestCase {
                name: "u32::MAX + 1",
                input: Time::seconds(i64::from(u32::MAX) + 1),
                expected: "1193046:28:16".to_string(),
            },
            TestCase {
                name: "very large",
                input: Time::seconds(i64::from(i32::MAX) * 3500),
                expected: "2087831323:28:20".to_string(),
            },
            TestCase {
                name: "MAX",
                input: Time::MAX,
                expected: "2562047788015:12:55.807".to_string(),
            },
            TestCase {
                name: "i16::MIN",
                input: Time::seconds(i64::from(i16::MIN)),
                expected: "-09:06:08".to_string(),
            },
            TestCase {
                name: "i64::MIN",
                input: Time::millis(i64::MIN),
                expected: "-2562047788015:12:55.808".to_string(),
            },
            TestCase {
                name: "millis",
                input: Time::hours(3) + Duration::millis(42),
                expected: "03:00:00.042".to_string(),
            },
        ];
        for test in tests {
            assert_eq!(
                test.expected,
                format!("{:?}", test.input),
                "test '{}' failed",
                test.name
            );
        }
    }

    #[test]
    fn deserialize_time() {
        // strings
        assert_de_tokens(&Time::seconds(7), &[Token::Str("1970-01-01T00:00:07Z")]);
        assert_de_tokens(&Time::seconds(7), &[Token::String("1970-01-01T00:00:07Z")]);
        assert_de_tokens(
            &Time::seconds(7),
            &[Token::BorrowedStr("1970-01-01T00:00:07Z")],
        );

        // unsigned integers
        assert_de_tokens(&Time::millis(7), &[Token::U8(7)]);
        assert_de_tokens(&Time::millis(65_535), &[Token::U16(65_535)]);
        assert_de_tokens(&Time::hours(10), &[Token::U32(36_000_000)]);
        assert_de_tokens(&Time::hours(100), &[Token::U64(360_000_000)]);

        assert_de_tokens(
            &Time::hours(1),
            &[Token::NewtypeStruct { name: "Time" }, Token::U64(3_600_000)],
        );

        // unsigned integer
        assert_eq!(
            Time::EPOCH + Duration::millis(1000),
            serde_json::from_str("1000").unwrap()
        );

        // RFC 3339
        assert_eq!(
            Time::EPOCH + Duration::hours(12) + Duration::minutes(1),
            serde_json::from_str("\"1970-01-01T12:01:00Z\"").unwrap()
        );

        // ser-de
        let time = Time::EPOCH + Duration::hours(48) + Duration::minutes(7);
        let json = serde_json::to_string(&time).unwrap();
        assert_eq!(time, serde_json::from_str(json.as_str()).unwrap());
    }

    #[test]
    fn test_time_since_epoch() {
        let expected = Duration::seconds(3);
        let actual = Time::seconds(3).since_epoch();
        assert_eq!(expected, actual);
    }

    #[test]
    fn test_time_from_duration() {
        let duration_pos = Duration::seconds(3);
        assert_eq!(Ok(Time::seconds(3)), Time::try_from(duration_pos));

        let duration_neg = Duration::seconds(-3);
        assert_eq!(
            Err("Duration cannot be negative."),
            Time::try_from(duration_neg)
        );
    }
}

#[cfg(test)]
mod duration_test {
    use serde_test::assert_de_tokens;
    use serde_test::Token;

    use super::*;

    #[test]
    fn duration_display() {
        assert_eq!("1ms", Duration::millis(1).to_string());
        assert_eq!("2s", Duration::seconds(2).to_string());
        assert_eq!("3m", Duration::minutes(3).to_string());
        assert_eq!("4h", Duration::hours(4).to_string());

        assert_eq!("1m1s", Duration::seconds(61).to_string());
        assert_eq!(
            "2h3m4s5ms",
            (Duration::hours(2)
                + Duration::minutes(3)
                + Duration::seconds(4)
                + Duration::millis(5))
                .to_string()
        );

        assert_eq!("0ms", Duration::ZERO.to_string());
        assert_eq!("-1m1s", Duration::seconds(-61).to_string());
    }

    #[test]
    fn test_duration_is_non_negative_returns_correctly() {
        struct TestCase {
            name: &'static str,
            input: i64,
            expected: bool,
        }

        let tests = vec![
            TestCase {
                name: "negative",
                input: -1,
                expected: false,
            },
            TestCase {
                name: "zero",
                input: 0,
                expected: true,
            },
            TestCase {
                name: "positive",
                input: 1,
                expected: true,
            },
        ];

        for t in tests {
            let actual = Duration(t.input).is_non_negative();
            assert_eq!(t.expected, actual, "failed '{}'", t.name);
        }
    }

    #[test]
    fn test_duration_abs_removes_sign() {
        struct TestCase {
            name: &'static str,
            input: Duration,
            expected: Duration,
        }

        let tests = vec![
            TestCase {
                name: "negative",
                input: Duration::hours(-1),
                expected: Duration::hours(1),
            },
            TestCase {
                name: "zero",
                input: Duration::ZERO,
                expected: Duration::ZERO,
            },
            TestCase {
                name: "positive",
                input: Duration::minutes(1),
                expected: Duration::minutes(1),
            },
        ];

        for t in tests {
            let actual = t.input.abs();
            assert_eq!(t.expected, actual, "failed '{}'", t.name);
        }
    }

    #[test]
    fn test_duration_is_positive_returns_correctly() {
        struct TestCase {
            name: &'static str,
            input: i64,
            expected: bool,
        }

        let tests = vec![
            TestCase {
                name: "negative",
                input: -1,
                expected: false,
            },
            TestCase {
                name: "zero",
                input: 0,
                expected: false,
            },
            TestCase {
                name: "positive",
                input: 1,
                expected: true,
            },
        ];

        for t in tests {
            let actual = Duration(t.input).is_positive();
            assert_eq!(t.expected, actual, "failed '{}'", t.name);
        }
    }

    #[test]
    fn time_add_duration() {
        let mut time = Time::millis(1);
        let expected_time = Time::millis(3);
        let duration = Duration::millis(2);
        //  add
        assert_eq!(expected_time, time + duration);
        // add assign
        time += duration;
        assert_eq!(expected_time, time);
    }

    #[test]
    fn time_sub_duration() {
        let mut time = Time::millis(10);
        let expected_time = Time::millis(3);
        let duration = Duration::millis(7);
        // small time: sub
        assert_eq!(expected_time, time - duration);
        // small time: sub assign
        time -= duration;
        assert_eq!(expected_time, time);
    }

    #[test]
    fn time_sub_time() {
        // small numbers
        let time = Time::minutes(7);
        let time2 = Time::minutes(3);
        assert_eq!(Duration::minutes(4), time - time2);
        assert_eq!(Duration::minutes(-4), time2 - time);
    }

    #[test]
    fn deserialize_duration() {
        // strings
        assert_de_tokens(&Duration::minutes(7), &[Token::Str("7m")]);
        assert_de_tokens(
            &(Duration::minutes(7) + Duration::seconds(8)),
            &[Token::BorrowedStr("7m8s")],
        );
        assert_de_tokens(&Duration::hours(9), &[Token::String("9h")]);

        // unsigned integers
        assert_de_tokens(&Duration::millis(7), &[Token::U8(7)]);
        assert_de_tokens(&Duration::millis(65_535), &[Token::U16(65_535)]);
        assert_de_tokens(&Duration::hours(10), &[Token::U32(36_000_000)]);
        assert_de_tokens(&Duration::hours(100), &[Token::U64(360_000_000)]);

        // signed integers
        assert_de_tokens(&Duration::millis(-7), &[Token::I8(-7)]);
        assert_de_tokens(&Duration::millis(32_767), &[Token::I16(32_767)]);
        assert_de_tokens(&Duration::hours(10), &[Token::I32(36_000_000)]);
        assert_de_tokens(&Duration::hours(100), &[Token::I64(360_000_000)]);

        // newtype
        assert_de_tokens(
            &Duration::hours(1),
            &[
                Token::NewtypeStruct { name: "Duration" },
                Token::U64(3_600_000),
            ],
        );

        // integer
        let duration: Duration = serde_json::from_str("2").unwrap();
        assert_eq!(Duration::millis(2), duration);

        // signed integer
        let duration: Duration = serde_json::from_str("-2").unwrap();
        assert_eq!(Duration::millis(-2), duration);

        // duration string
        let duration: Duration = serde_json::from_str("\"3m4s\"").unwrap();
        assert_eq!(Duration::minutes(3) + Duration::seconds(4), duration);

        // negative duration string
        let duration: Duration = serde_json::from_str("\"-3m4s\"").unwrap();
        assert_eq!(Duration::minutes(-3) + Duration::seconds(-4), duration);

        // ser-de
        let expected = Duration::millis(77777);
        let json = serde_json::to_string(&expected).unwrap();
        let actual: Duration = serde_json::from_str(json.as_str()).unwrap();
        assert_eq!(expected, actual);
    }
}<|MERGE_RESOLUTION|>--- conflicted
+++ resolved
@@ -320,7 +320,12 @@
     }
 }
 
-<<<<<<< HEAD
+#[derive(Error, Debug, Eq, PartialEq)]
+pub enum TimeWindowError {
+    #[error("time window start is after end")]
+    StartAfterEnd,
+}
+
 impl Debug for Time {
     fn fmt(&self, f: &mut Formatter<'_>) -> fmt::Result {
         let positive = self.0 >= 0;
@@ -347,14 +352,6 @@
         }
         Ok(())
     }
-}
-
-=======
->>>>>>> 04c5dc50
-#[derive(Error, Debug, Eq, PartialEq)]
-pub enum TimeWindowError {
-    #[error("time window start is after end")]
-    StartAfterEnd,
 }
 
 /// An interval or range of time: `[start,end)`.
